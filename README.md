--- conflicted
+++ resolved
@@ -56,8 +56,5 @@
 
 6. Add an implementation with `torch` based optimizers. ✅
 
-<<<<<<< HEAD
 Test Update Git
-=======
-Test From MSI
->>>>>>> d63ba09e
+Test From MSI