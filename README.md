# Installation

conda create -n ncvx_exp_pami python=3.9

## Install pygranso

    git clone https://github.com/sun-umn/PyGRANSO.git

    cd PyGRANSO

    pip install git+https://github.com/sun-umn/PyGRANSO@dimension_factor

    pip install -r requirements.txt -f https://download.pytorch.org/whl/cu111/torch_stable.html

## (Optional, not used in this src) Install neural-structral-optimization

pip install -q tf-nightly git+https://github.com/google-research/neural-structural-optimization.git

# Problem Description

![Structural_OPT](./structural_opt.png)

The PyGRANSO implementation is based on the MBB beam example of *neural-structral-optimization*. See section **MBB Beam (Figure 2 from paper)** of https://github.com/google-research/neural-structural-optimization/blob/master/notebooks/optimization-examples.ipynb for more details.



# Updates 🎉

<<<<<<< HEAD
1. Stiffness matrix **K** should be a function of grid density *x*. Current implementation uses a fixed constant matrix **K**. Please check the function *objective* in the file *topo_physics.py* in the *neural-structral-optimization* package for more details ✅

	In our original implementation we were creating **K** from `torch` 	as a random initialization. This was done as `K = torch.randn((60 * 	20, 60 * 20))`. **K** is dependent on the *stiffness* which is 	derived from the *young modulus* applied to the phsyical density. 	**K** also depends on the stiffness matrix that we refer to 	currently as **ke** in our code.

2. Current implementation of PyTorch CNN is not a faithful translation of the original TensorFlow version CNN in MBB Beam examle. For example, weight intilizer for the convolution kernel, AddOffSet, latent initializers are not implemented. Please check the file *models.py* in the *neural-structral-optimization* package for more details ✅

	The next item on our **TODO** list was to make sure we had an exact 	implemenation of the `CNNModel`. We went through each layer from 	`tenssorflow` implementation and compared it with each of the 	`torch` layers until we had parity. 

3. Einstein Summation used in the equality constraints *KU = F*. Current implementation of physical law is not the same ✅

	Finally, our implemenation of the compliance and the einstein 	summation were a question mark (❓). Fortunately, `torch` also has 	a version of the `einsum` in their library so we could just 	naturally extend the `numpy` version to `torch`. For added measure 	we also tested the *compliance* calculation from the *Tensorflow* 	implementation and matched against our `torch` calculations.
	

4. We also replicated the `autograd` extensions from the *Tensorflow* implementation. Current, experimentations with `PyGranso` have not yielded any good results so far. The implementation of the `displacement` also now matches exactly so a final question was if an incorrect implementation of bounding the *x* values was an issue. **Still experimenting with this** 🔬.
	
	
# TODO 📝

1. Push up the experimental results with our original implementation.

2. Show the `PyGranso` with all of the brand new updates. Need to clean up the notebook.

3. Show also the `L-BFGS-B` implementation. To see if we can further debug any possible issues 🐞.

4. Add the `tests` directory to show that all our calculations match expectations.
=======
1. Stiffness matrix *K* should be a function of grid density *x*. Current implementation uses a fixed constant matrix *K*. Please check the function *objective* in the file *topo_physics.py* in the *neural-structral-optimization* package for more details ✅

2. Current implementation of PyTorch CNN is not a faithful translation of the original TensorFlow version CNN in MBB Beam examle. For example, weight intilizer for the convolution kernel, AddOffSet, latent initializers are not implemented. Please check the file *models.py* in the *neural-structral-optimization* package for more details ✅

3. Einstein Summation used in the equality constraints *KU = F*. Current implementation of physical law is not the same ✅
>>>>>>> 861e7b3d
<|MERGE_RESOLUTION|>--- conflicted
+++ resolved
@@ -26,7 +26,6 @@
 
 # Updates 🎉
 
-<<<<<<< HEAD
 1. Stiffness matrix **K** should be a function of grid density *x*. Current implementation uses a fixed constant matrix **K**. Please check the function *objective* in the file *topo_physics.py* in the *neural-structral-optimization* package for more details ✅
 
 	In our original implementation we were creating **K** from `torch` 	as a random initialization. This was done as `K = torch.randn((60 * 	20, 60 * 20))`. **K** is dependent on the *stiffness* which is 	derived from the *young modulus* applied to the phsyical density. 	**K** also depends on the stiffness matrix that we refer to 	currently as **ke** in our code.
@@ -51,11 +50,4 @@
 
 3. Show also the `L-BFGS-B` implementation. To see if we can further debug any possible issues 🐞.
 
-4. Add the `tests` directory to show that all our calculations match expectations.
-=======
-1. Stiffness matrix *K* should be a function of grid density *x*. Current implementation uses a fixed constant matrix *K*. Please check the function *objective* in the file *topo_physics.py* in the *neural-structral-optimization* package for more details ✅
-
-2. Current implementation of PyTorch CNN is not a faithful translation of the original TensorFlow version CNN in MBB Beam examle. For example, weight intilizer for the convolution kernel, AddOffSet, latent initializers are not implemented. Please check the file *models.py* in the *neural-structral-optimization* package for more details ✅
-
-3. Einstein Summation used in the equality constraints *KU = F*. Current implementation of physical law is not the same ✅
->>>>>>> 861e7b3d
+4. Add the `tests` directory to show that all our calculations match expectations.