--- conflicted
+++ resolved
@@ -78,13 +78,9 @@
         )
 
 
-<<<<<<< HEAD
 def mbb_beam(
     width=60, height=20, density=0.5, device=DEFAULT_DEVICE, dtype=DEFAULT_DTYPE
 ):
-=======
-def mbb_beam(width=60, height=20, density=0.5, device=torch.device('cpu'), dtype=torch.double):
->>>>>>> d63ba09e
     """Textbook beam example."""
     normals = torch.zeros((width + 1, height + 1, 2)).to(device=device, dtype=dtype)
     normals[-1, -1, Y] = 1
@@ -109,21 +105,9 @@
     normals[:, -1, Y] = 1
     normals[-1, :, X] = 1
 
-<<<<<<< HEAD
     forces = torch.zeros((width + 1, height + 1, 2)).to(device=device, dtype=dtype)
     forces[:, ::interval, Y] = -1 / width
     return Problem(normals, forces, density)
-=======
-def multistory_building(width=32, height=32, density=0.3, interval=16, device=torch.device('cpu'), dtype=torch.double):
-  """A multi-story building, supported from the ground."""
-  normals = torch.zeros((width + 1, height + 1, 2)).to(device=device, dtype=dtype)
-  normals[:, -1, Y] = 1
-  normals[-1, :, X] = 1
-
-  forces = torch.zeros((width + 1, height + 1, 2)).to(device=device, dtype=dtype)
-  forces[:, ::interval, Y] = -1 / width
-  return Problem(normals, forces, density)
->>>>>>> d63ba09e
 
 
 def thin_support_bridge(
